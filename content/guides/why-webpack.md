--- conflicted
+++ resolved
@@ -4,11 +4,7 @@
   - pksjce
   - bebraw
   - chrisVillanueva
-<<<<<<< HEAD
   - tashian
-sort: 2
-=======
->>>>>>> 6a546223
 ---
 
 webpack is a module bundler, like Browserify or Brunch. It is not a task runner. Make, Grunt, or Gulp are task runners. But people get confused about the difference, so let's clear that up right away.
