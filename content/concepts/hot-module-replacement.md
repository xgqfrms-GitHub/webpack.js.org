---
title: Hot Module Replacement
sort: 11
contributors:
- SpaceK33z
- sokra
- GRardB
---

Hot Module Replacement (HMR) exchanges, adds, or removes
[modules](/concepts/modules/) while an application is running without a
page reload. This allows you to speed up development time by updating
individual modules when they are changed without refreshing the page.

## How Does It Work?

### From The App View

1. The app code asks the HMR runtime to check for updates.
2. The HMR runtime downloads the updates (asynchronously) and tells the app
code that an update is available.
3. The app code then asks the HMR runtime to apply the updates.
4. The HMR runtime applies the update (synchronously).

You can set up HMR so that this process happens automatically, or you can
choose to require user interaction for updates to occur.

### From The Compiler (webpack) View

In addition to the normal assets, the compiler needs to emit an "update"
to allow updating from previous version to the new version. The "update"
consists of two parts:

1. The update manifest (JSON)
<<<<<<< HEAD
2. One or multiple update chunks (JavaScript)
=======
2. One or more update chunks (JavaScript)
>>>>>>> 496e4d43

The manifest contains the new compilation hash and a list of all update chunks.

Each update chunk contains code for all updated modules in the respective chunk
(or a flag indicating that the module was removed).

<<<<<<< HEAD
The compiler additionally makes sure that module and chunk ids are consistent between these builds. It uses a "records" json file to store them between builds (or it stores them in memory).
=======
The compiler makes sure that module IDs and chunk IDs are consistent
between these builds. It typically stores these IDs in memory (for example, when
using [webpack-dev-server](/configuration/dev-server/)), but it's also possible to
store them in a JSON file.
>>>>>>> 496e4d43

### From The Module View

HMR is an opt-in feature that only affects modules containing HMR code. One example
would be patching styling through the [style-loder](https://github.com/webpack/style-loader).
In order for patching to work, style-loader implements the HMR interface; when it
receives an update through HMR, it replaces the old styles with the new ones.

Similarly, when implementing the HMR interface in a module, you can describe what should
happen when the module is updated. However, in most cases, it's not mandatory to write
HMR code in every module. If a module has no HMR handlers, the update bubbles up. This
means that a single handler can handle an update to a complete module tree. If a single
module in this tree is updated, the complete module tree is reloaded (only reloaded,
not transferred).

### From The HMR Runtime View (Technical)

For the module system runtime, additional code is emitted to track module `parents` and `children`.

<<<<<<< HEAD
A `check` does a HTTP request to the update manifest. When this request fails, there is no update available. Otherwise, the list of updated chunks is compared to the list of currently loaded chunks. For each loaded chunk the corresponding update chunk is downloaded. All module updates as stored in the runtime as update. The runtime switches into the `ready` state, meaning an update has been downloaded and is ready to be applied.
=======
On the management side, the runtime supports two methods: `check` and `apply`.
>>>>>>> 496e4d43

A `check` makes an HTTP request to the update manifest. If this request fails,
there is no update available. If it succeeds, the list of updated chunks is compared
to the list of currently loaded chunks. For each loaded chunk, the corresponding
update chunk is downloaded. All module updates are stored in the runtime.
When all update chunks have been downloaded and are ready to be applied, the runtime
switches into the `ready` state.

The `apply` method flags all updated modules as invalid. For each invalid module,
there needs to be an update handler in the module or update handlers in its parent(s).
Otherwise, the invalid flag bubbles up and marks its parent(s) as invalid too. Each bubble
continues until the app's entry point or a module with an update handler is reached
(whichever comes first). If it bubbles up from an entry point, the process fails.

Afterwards, all invalid modules are disposed (via the dispose handler) and unloaded.
The current hash is then updated and all "accept" handlers are called. The runtime
switches back to the `idle` state and everything continues as normal.

## What can I do with it?

You can use it in development as a LiveReload replacement.
[webpack-dev-server](/configuration/dev-server/) supports a
hot mode in which it tries to update with HMR before trying to reload the whole page. See how
to implement [HMR with React](/guides/hmr-react) as an example.

<<<<<<< HEAD
Some loaders already generate modules that are hot-updatable. i.e. the `style-loader` can exchange the stylesheet. You don't need to do anything special.

Webpack's power lies in its customizability, and there are *many* ways of configuring HMR given the needs of a particular project.
=======
Some loaders already generate modules that are hot-updateable. For example, the `style-loader`
can swap out a page's stylesheets. For modules like this, you don't need to do anything special.

webpack's power lies in its customizability, and there are *many* ways of configuring HMR
depending on the needs of a particular project.
>>>>>>> 496e4d43
<|MERGE_RESOLUTION|>--- conflicted
+++ resolved
@@ -32,30 +32,22 @@
 consists of two parts:
 
 1. The update manifest (JSON)
-<<<<<<< HEAD
-2. One or multiple update chunks (JavaScript)
-=======
 2. One or more update chunks (JavaScript)
->>>>>>> 496e4d43
 
 The manifest contains the new compilation hash and a list of all update chunks.
 
 Each update chunk contains code for all updated modules in the respective chunk
 (or a flag indicating that the module was removed).
 
-<<<<<<< HEAD
-The compiler additionally makes sure that module and chunk ids are consistent between these builds. It uses a "records" json file to store them between builds (or it stores them in memory).
-=======
 The compiler makes sure that module IDs and chunk IDs are consistent
 between these builds. It typically stores these IDs in memory (for example, when
 using [webpack-dev-server](/configuration/dev-server/)), but it's also possible to
 store them in a JSON file.
->>>>>>> 496e4d43
 
 ### From The Module View
 
 HMR is an opt-in feature that only affects modules containing HMR code. One example
-would be patching styling through the [style-loder](https://github.com/webpack/style-loader).
+would be patching styling through the [style-loader](https://github.com/webpack/style-loader).
 In order for patching to work, style-loader implements the HMR interface; when it
 receives an update through HMR, it replaces the old styles with the new ones.
 
@@ -70,11 +62,7 @@
 
 For the module system runtime, additional code is emitted to track module `parents` and `children`.
 
-<<<<<<< HEAD
-A `check` does a HTTP request to the update manifest. When this request fails, there is no update available. Otherwise, the list of updated chunks is compared to the list of currently loaded chunks. For each loaded chunk the corresponding update chunk is downloaded. All module updates as stored in the runtime as update. The runtime switches into the `ready` state, meaning an update has been downloaded and is ready to be applied.
-=======
 On the management side, the runtime supports two methods: `check` and `apply`.
->>>>>>> 496e4d43
 
 A `check` makes an HTTP request to the update manifest. If this request fails,
 there is no update available. If it succeeds, the list of updated chunks is compared
@@ -100,14 +88,9 @@
 hot mode in which it tries to update with HMR before trying to reload the whole page. See how
 to implement [HMR with React](/guides/hmr-react) as an example.
 
-<<<<<<< HEAD
-Some loaders already generate modules that are hot-updatable. i.e. the `style-loader` can exchange the stylesheet. You don't need to do anything special.
 
-Webpack's power lies in its customizability, and there are *many* ways of configuring HMR given the needs of a particular project.
-=======
-Some loaders already generate modules that are hot-updateable. For example, the `style-loader`
+Some loaders already generate modules that are hot-updatable. For example, the `style-loader`
 can swap out a page's stylesheets. For modules like this, you don't need to do anything special.
 
 webpack's power lies in its customizability, and there are *many* ways of configuring HMR
-depending on the needs of a particular project.
->>>>>>> 496e4d43
+depending on the needs of a particular project.